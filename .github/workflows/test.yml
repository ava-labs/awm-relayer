--- conflicted
+++ resolved
@@ -20,10 +20,8 @@
     runs-on: ubuntu-20.04
 
     steps:
-      - name: Checkout repository
+      - name: Checkout awm-relayer repository
         uses: actions/checkout@v4
-        with:
-          path: awm-relayer
 
       - name: Setup Go
         uses: actions/setup-go@v4
@@ -46,7 +44,6 @@
     name: e2e_tests
 
     steps:
-<<<<<<< HEAD
       - name: Checkout subnet-evm repository
         uses: actions/checkout@v4
         with:
@@ -68,26 +65,4 @@
         uses: actions/checkout@v4
 
       - name: Run E2E Tests
-        run: AVALANCHEGO_BUILD_PATH=/tmp/e2e-test/avalanchego DATA_DIR=/tmp/e2e-test/data ./scripts/e2e_test.sh
-=======
-    - name: Checkout repository
-      uses: actions/checkout@v4
-      with:
-        path: awm-relayer
-
-    - name: Setup Go
-      uses: actions/setup-go@v4
-      with:
-        go-version: '1.20.7'
-
-    - name: Build Relayer
-      run: |
-        cd awm-relayer
-        go mod tidy
-        ./scripts/build.sh
-
-    - name: Run Relayer Unit Tests
-      run: |
-        cd awm-relayer
-        ./scripts/test.sh
->>>>>>> 4ff11bf1
+        run: AVALANCHEGO_BUILD_PATH=/tmp/e2e-test/avalanchego DATA_DIR=/tmp/e2e-test/data ./scripts/e2e_test.sh