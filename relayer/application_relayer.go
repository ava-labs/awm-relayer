--- conflicted
+++ resolved
@@ -21,7 +21,6 @@
 	avalancheWarp "github.com/ava-labs/avalanchego/vms/platformvm/warp"
 	"github.com/ava-labs/awm-relayer/config"
 	"github.com/ava-labs/awm-relayer/database"
-	"github.com/ava-labs/awm-relayer/ethclient"
 	"github.com/ava-labs/awm-relayer/messages"
 	"github.com/ava-labs/awm-relayer/peers"
 	"github.com/ava-labs/awm-relayer/relayer/checkpoint"
@@ -589,159 +588,6 @@
 }
 
 //
-<<<<<<< HEAD
-=======
-// Database access
-//
-
-// Determines the height to process from. There are three cases:
-// 1) The database contains the latest processed block data for the chain
-//   - In this case, we return the maximum of the latest processed block and the configured processHistoricalBlocksFromHeight
-//
-// 2) The database has been configured for the chain, but does not contain the latest processed block data
-//   - In this case, we return the configured processHistoricalBlocksFromHeight
-//
-// 3) The database does not contain any information for the chain.
-//   - In this case, we return the configured processHistoricalBlocksFromHeight if it is set, otherwise
-//     we return the chain head.
-func (r *applicationRelayer) calculateStartingBlockHeight(processHistoricalBlocksFromHeight uint64) (uint64, error) {
-	latestProcessedBlock, err := r.getLatestProcessedBlockHeight()
-	if database.IsKeyNotFoundError(err) {
-		// The database does not contain the latest processed block data for the chain,
-		// use the configured process-historical-blocks-from-height instead.
-		// If process-historical-blocks-from-height was not configured, start from the chain head.
-		if processHistoricalBlocksFromHeight == 0 {
-			return r.setProcessedBlockHeightToLatest()
-		}
-		return processHistoricalBlocksFromHeight, nil
-	} else if err != nil {
-		// Otherwise, we've encountered an unknown database error
-		r.logger.Error(
-			"failed to get latest block from database",
-			zap.String("relayerID", r.relayerID.ID.String()),
-			zap.Error(err),
-		)
-		return 0, err
-	}
-
-	// If the database does contain the latest processed block data for the key,
-	// use the max of the latest processed block and the configured start block height (if it was provided)
-	if latestProcessedBlock > processHistoricalBlocksFromHeight {
-		r.logger.Info(
-			"Processing historical blocks from the latest processed block in the DB",
-			zap.String("relayerID", r.relayerID.ID.String()),
-			zap.Uint64("latestProcessedBlock", latestProcessedBlock),
-		)
-		return latestProcessedBlock, nil
-	}
-	// Otherwise, return the configured start block height
-	r.logger.Info(
-		"Processing historical blocks from the configured start block height",
-		zap.String("relayerID", r.relayerID.ID.String()),
-		zap.Uint64("processHistoricalBlocksFromHeight", processHistoricalBlocksFromHeight),
-	)
-	return processHistoricalBlocksFromHeight, nil
-}
-
-// Gets the height of the chain head, writes it to the database, then returns it.
-func (r *applicationRelayer) setProcessedBlockHeightToLatest() (uint64, error) {
-	ethClient, err := ethclient.DialWithConfig(
-		context.Background(),
-		r.sourceBlockchain.RPCEndpoint.BaseURL,
-		r.sourceBlockchain.RPCEndpoint.HTTPHeaders,
-		r.sourceBlockchain.RPCEndpoint.QueryParams,
-	)
-	if err != nil {
-		r.logger.Error(
-			"Failed to dial node",
-			zap.String("blockchainID", r.sourceBlockchain.GetBlockchainID().String()),
-			zap.Error(err),
-		)
-		return 0, err
-	}
-
-	latestBlock, err := ethClient.BlockNumber(context.Background())
-	if err != nil {
-		r.logger.Error(
-			"Failed to get latest block",
-			zap.String("blockchainID", r.sourceBlockchain.GetBlockchainID().String()),
-			zap.Error(err),
-		)
-		return 0, err
-	}
-
-	r.logger.Info(
-		"Updating latest processed block in database",
-		zap.String("relayerID", r.relayerID.ID.String()),
-		zap.Uint64("latestBlock", latestBlock),
-	)
-
-	err = r.storeBlockHeight(latestBlock)
-	if err != nil {
-		r.logger.Error(
-			fmt.Sprintf("failed to put %s into database", database.LatestProcessedBlockKey),
-			zap.String("relayerID", r.relayerID.ID.String()),
-			zap.Error(err),
-		)
-		return 0, err
-	}
-	return latestBlock, nil
-}
-
-// Get the latest processed block height from the database.
-// Note that there may be unrelayed messages in the latest processed block
-// because it is updated as soon as a single message from that block is relayed,
-// and there may be multiple message in the same block.
-func (r *applicationRelayer) getLatestProcessedBlockHeight() (uint64, error) {
-	latestProcessedBlockData, err := r.db.Get(r.relayerID.ID, database.LatestProcessedBlockKey)
-	if err != nil {
-		return 0, err
-	}
-	latestProcessedBlock, err := strconv.ParseUint(string(latestProcessedBlockData), 10, 64)
-	if err != nil {
-		return 0, err
-	}
-	return latestProcessedBlock, nil
-}
-
-// Store the block height in the database. Does not check against the current latest processed block height.
-func (r *applicationRelayer) storeBlockHeight(height uint64) error {
-	return r.db.Put(r.relayerID.ID, database.LatestProcessedBlockKey, []byte(strconv.FormatUint(height, 10)))
-}
-
-// Stores the block height in the database if it is greater than the current latest processed block height.
-func (r *applicationRelayer) storeLatestBlockHeight(height uint64) error {
-	// First, check that the stored height is less than the current block height
-	// This is necessary because the relayer may be processing blocks out of order on startup
-	latestProcessedBlock, err := r.getLatestProcessedBlockHeight()
-	if err != nil && !database.IsKeyNotFoundError(err) {
-		r.logger.Error(
-			"Encountered an unknown error while getting latest processed block from database",
-			zap.String("relayerID", r.relayerID.ID.String()),
-			zap.Error(err),
-		)
-		return err
-	}
-
-	// An unhandled error at this point indicates the DB does not store the block data for the chain,
-	// so we write unconditionally in that case. Otherwise, we only overwrite if the new height is greater
-	// than the stored height.
-	if err != nil || height > latestProcessedBlock {
-		err = r.storeBlockHeight(height)
-		if err != nil {
-			r.logger.Error(
-				fmt.Sprintf("failed to put %s into database", database.LatestProcessedBlockKey),
-				zap.String("relayerID", r.relayerID.ID.String()),
-				zap.Error(err),
-			)
-		}
-		return err
-	}
-	return nil
-}
-
-//
->>>>>>> 38a33ade
 // Metrics
 //
 
