// Copyright (C) 2023, Ava Labs, Inc. All rights reserved.
// See the file LICENSE for licensing terms.

package relayer

import (
	"bytes"
	"context"
	"encoding/hex"
	"fmt"
	"math/big"
	"math/rand"

	"github.com/ava-labs/avalanchego/ids"
	"github.com/ava-labs/avalanchego/message"
	"github.com/ava-labs/avalanchego/utils/logging"
	"github.com/ava-labs/avalanchego/vms/platformvm"
	"github.com/ava-labs/awm-relayer/config"
	"github.com/ava-labs/awm-relayer/database"
	"github.com/ava-labs/awm-relayer/messages"
	"github.com/ava-labs/awm-relayer/peers"
	vms "github.com/ava-labs/awm-relayer/vms"
	"github.com/ava-labs/awm-relayer/vms/vmtypes"
	"github.com/ethereum/go-ethereum/common"
	"go.uber.org/atomic"
	"go.uber.org/zap"
)

const (
	maxSubscribeAttempts = 10
	// TODO attempt to resubscribe in perpetuity once we are able to process missed blocks and
	// refresh the chain config on reconnect.
	maxResubscribeAttempts = 10
)

// Relayer handles all messages sent from a given source chain
type Relayer struct {
	Subscriber        vms.Subscriber
	pChainClient      platformvm.Client
	currentRequestID  uint32
	responseChan      chan message.InboundMessage
	contractMessage   vms.ContractMessage
	messageManagers   map[common.Address]messages.MessageManager
	logger            logging.Logger
	sourceBlockchain  config.SourceBlockchain
	catchUpResultChan chan bool
	healthStatus      *atomic.Bool
	globalConfig      *config.Config
	messageRelayers   map[common.Hash]*messageRelayer
}

func NewRelayer(
	logger logging.Logger,
	metrics *MessageRelayerMetrics,
	db database.RelayerDatabase,
	sourceBlockchain config.SourceBlockchain,
	pChainClient platformvm.Client,
	network *peers.AppRequestNetwork,
	responseChan chan message.InboundMessage,
	destinationClients map[ids.ID]vms.DestinationClient,
	messageCreator message.Creator,
	relayerHealth *atomic.Bool,
	cfg *config.Config,
) (*Relayer, error) {
	sub := vms.NewSubscriber(logger, sourceBlockchain)

	// Create message managers for each supported message protocol
	messageManagers := make(map[common.Address]messages.MessageManager)
	for addressStr, config := range sourceBlockchain.MessageContracts {
		address := common.HexToAddress(addressStr)
		messageManager, err := messages.NewMessageManager(logger, address, config, destinationClients)
		if err != nil {
			logger.Error(
				"Failed to create message manager",
				zap.Error(err),
			)
			return nil, err
		}
		messageManagers[address] = messageManager
	}

	// Marks when the relayer has finished the catch-up process on startup.
	// Until that time, we do not know the order in which messages are processed,
	// since the catch-up process occurs concurrently with normal message processing
	// via the subscriber's Subscribe method. As a result, we cannot safely write the
	// latest processed block to the database without risking missing a block in a fault
	// scenario.
	catchUpResultChan := make(chan bool, 1)

	// Create the message relayers
	messageRelayers := make(map[common.Hash]*messageRelayer)
<<<<<<< HEAD
	for _, relayerKey := range database.GetSourceConfigRelayerKeys(&sourceBlockchain, cfg) {
		messageRelayer, err := newMessageRelayer(logger, metrics, network, messageCreator, responseChan, relayerKey, db, sourceBlockchain, cfg)
=======
	for _, relayerID := range database.GetSourceBlockchainRelayerIDs(&sourceBlockchain) {
		messageRelayer, err := newMessageRelayer(
			logger,
			metrics,
			network,
			messageCreator,
			responseChan,
			relayerID,
			db,
			sourceBlockchain,
			cfg,
		)
>>>>>>> d0a628d0
		if err != nil {
			logger.Error(
				"Failed to create message relayer",
				zap.String("relayerID", relayerID.GetID().String()),
				zap.Error(err),
			)
			return nil, err
		}
		messageRelayers[relayerID.GetID()] = messageRelayer
	}

	logger.Info(
		"Creating relayer",
		zap.String("subnetID", sourceBlockchain.GetSubnetID().String()),
		zap.String("subnetIDHex", sourceBlockchain.GetSubnetID().Hex()),
		zap.String("blockchainID", sourceBlockchain.GetBlockchainID().String()),
		zap.String("blockchainIDHex", sourceBlockchain.GetBlockchainID().Hex()),
	)
	r := Relayer{
		Subscriber:        sub,
		pChainClient:      pChainClient,
		currentRequestID:  rand.Uint32(), // Initialize to a random value to mitigate requestID collision
		responseChan:      responseChan,
		contractMessage:   vms.NewContractMessage(logger, sourceBlockchain),
		messageManagers:   messageManagers,
		logger:            logger,
		sourceBlockchain:  sourceBlockchain,
		catchUpResultChan: catchUpResultChan,
		healthStatus:      relayerHealth,
		globalConfig:      cfg,
		messageRelayers:   messageRelayers,
	}

	// Open the subscription. We must do this before processing any missed messages, otherwise we may miss an incoming message
	// in between fetching the latest block and subscribing.
	err := r.Subscriber.Subscribe(maxSubscribeAttempts)
	if err != nil {
		logger.Error(
			"Failed to subscribe to node",
			zap.Error(err),
		)
		return nil, err
	}

	if r.globalConfig.ProcessMissedBlocks {
		height, err := r.calculateListenerStartingBlockHeight(sourceBlockchain.ProcessHistoricalBlocksFromHeight)
		if err != nil {
			logger.Error(
				"Failed to calculate starting block height on startup",
				zap.Error(err),
			)
			return nil, err
		}
		// Process historical blocks in a separate goroutine so that the main processing loop can
		// start processing new blocks as soon as possible. Otherwise, it's possible for
		// ProcessFromHeight to overload the message queue and cause a deadlock.
		go sub.ProcessFromHeight(big.NewInt(0).SetUint64(height), r.catchUpResultChan)
	} else {
		r.logger.Info(
			"processed-missed-blocks set to false, starting processing from chain head",
			zap.String("blockchainID", r.sourceBlockchain.GetBlockchainID().String()),
		)
		err = r.setAllProcessedBlockHeightsToLatest()
		if err != nil {
			logger.Error(
				"Failed to update latest processed block. Continuing to normal relaying operation",
				zap.String("blockchainID", r.sourceBlockchain.GetBlockchainID().String()),
				zap.Error(err),
			)
			return nil, err
		}
		r.catchUpResultChan <- true
	}

	return &r, nil
}

func (r *Relayer) calculateListenerStartingBlockHeight(processHistoricalBlocksFromHeight uint64) (uint64, error) {
	minHeight := uint64(0)
	for _, relayer := range r.messageRelayers {
		height, err := relayer.calculateStartingBlockHeight(processHistoricalBlocksFromHeight)
		if err != nil {
			return 0, err
		}
		if minHeight == 0 || height < minHeight {
			minHeight = height
		}
	}
	return minHeight, nil
}

func (r *Relayer) setAllProcessedBlockHeightsToLatest() error {
	for _, relayer := range r.messageRelayers {
		_, err := relayer.setProcessedBlockHeightToLatest()
		if err != nil {
			return err
		}
	}
	return nil
}

// Listens to the Subscriber logs channel to process them.
// On subscriber error, attempts to reconnect and errors if unable.
// Exits if context is cancelled by another goroutine.
func (r *Relayer) ProcessLogs(ctx context.Context) error {
	doneCatchingUp := false
	for {
		select {
		case catchUpResult := <-r.catchUpResultChan:
			if !catchUpResult {
				r.healthStatus.Store(false)
				r.logger.Error(
					"Failed to catch up on historical blocks. Exiting relayer goroutine.",
					zap.String("originChainId", r.sourceBlockchain.GetBlockchainID().String()),
				)
				return fmt.Errorf("failed to catch up on historical blocks")
			} else {
				doneCatchingUp = true
			}
		case txLog := <-r.Subscriber.Logs():
			// Relay the message to the destination chain. Continue on failure.
			r.logger.Info(
				"Handling Teleporter submit message log.",
				zap.String("txId", hex.EncodeToString(txLog.SourceTxID)),
				zap.String("originChainId", r.sourceBlockchain.GetBlockchainID().String()),
				zap.String("sourceAddress", txLog.SourceAddress.String()),
			)

			// Messages are either catch-up messages, or live incoming messages.
			// For live messages, we only write to the database if we're done catching up.
			// This is because during the catch-up process, we cannot guarantee the order
			// of live messages relative to catch-up messages, whereas we know that catch-up
			// messages will always be ordered relative to each other.
			err := r.RelayMessage(&txLog, doneCatchingUp || txLog.IsCatchUpMessage)
			if err != nil {
				r.logger.Error(
					"Error relaying message",
					zap.String("originChainID", r.sourceBlockchain.GetBlockchainID().String()),
					zap.Error(err),
				)
				continue
			}
		case err := <-r.Subscriber.Err():
			r.healthStatus.Store(false)
			r.logger.Error(
				"Received error from subscribed node",
				zap.String("originChainID", r.sourceBlockchain.GetBlockchainID().String()),
				zap.Error(err),
			)
			// TODO try to resubscribe in perpetuity once we have a mechanism for refreshing state
			// variables such as Quorum values and processing missed blocks.
			err = r.ReconnectToSubscriber()
			if err != nil {
				r.logger.Error(
					"Relayer goroutine exiting.",
					zap.String("originChainID", r.sourceBlockchain.GetBlockchainID().String()),
					zap.Error(err),
				)
				return fmt.Errorf("relayer goroutine exiting: %w", err)
			}
		case <-ctx.Done():
			r.healthStatus.Store(false)
			r.logger.Info(
				"Exiting Relayer because context cancelled",
				zap.String("originChainId", r.sourceBlockchain.GetBlockchainID().String()),
			)
			return nil
		}
	}
}

// Sets the relayer health status to false while attempting to reconnect.
func (r *Relayer) ReconnectToSubscriber() error {
	// Attempt to reconnect the subscription
	err := r.Subscriber.Subscribe(maxResubscribeAttempts)
	if err != nil {
		return fmt.Errorf("failed to resubscribe to node: %w", err)
	}

	// Success
	r.healthStatus.Store(true)
	return nil
}

// Fetch the appropriate message relayer
// Checks for the following registered keys. Exactly one of these keys should be registered, or none of them.
// 1. An exact match on sourceBlockchainID, destinationBlockchainID, originSenderAddress, and destinationAddress
// 2. A match on sourceBlockchainID and destinationBlockchainID, with any originSenderAddress and any destinationAddress
// 3. A match on sourceBlockchainID and destinationBlockchainID, with a specific originSenderAddress and any destinationAddress
// 4. A match on sourceBlockchainID and destinationBlockchainID, with any originSenderAddress and a specific destinationAddress
func (r *Relayer) getMessageRelayer(
	sourceBlockchainID ids.ID,
	destinationBlockchainID ids.ID,
	originSenderAddress common.Address,
	destinationAddress common.Address,
) (*messageRelayer, bool) {
	// Check for an exact match
	messageRelayerKey := database.CalculateRelayerKey(
		sourceBlockchainID,
		destinationBlockchainID,
		originSenderAddress,
		destinationAddress,
	)
	if messageRelayer, ok := r.messageRelayers[messageRelayerKey]; ok {
		return messageRelayer, ok
	}

	// Check for a match on sourceBlockchainID and destinationBlockchainID, with any originSenderAddress and any destinationAddress
	messageRelayerKey = database.CalculateRelayerKey(
		sourceBlockchainID,
		destinationBlockchainID,
		common.Address{},
		common.Address{},
	)
	if messageRelayer, ok := r.messageRelayers[messageRelayerKey]; ok {
		return messageRelayer, ok
	}

	// Check for a match on sourceBlockchainID and destinationBlockchainID, with a specific originSenderAddress and any destinationAddress
	messageRelayerKey = database.CalculateRelayerKey(
		sourceBlockchainID,
		destinationBlockchainID,
		originSenderAddress,
		common.Address{},
	)
	if messageRelayer, ok := r.messageRelayers[messageRelayerKey]; ok {
		return messageRelayer, ok
	}

	// Check for a match on sourceBlockchainID and destinationBlockchainID, with any originSenderAddress and a specific destinationAddress
	messageRelayerKey = database.CalculateRelayerKey(
		sourceBlockchainID,
		destinationBlockchainID,
		common.Address{},
		destinationAddress,
	)
	messageRelayer, ok := r.messageRelayers[messageRelayerKey]
	return messageRelayer, ok
}

// RelayMessage relays a single warp message to the destination chain. Warp message relay requests from the same origin chain are processed serially
func (r *Relayer) RelayMessage(warpLogInfo *vmtypes.WarpLogInfo, storeProcessedHeight bool) error {
	r.logger.Info(
		"Relaying message",
		zap.String("blockchainID", r.sourceBlockchain.GetBlockchainID().String()),
	)
	// Unpack the VM message bytes into a Warp message
	unsignedMessage, err := r.contractMessage.UnpackWarpMessage(warpLogInfo.UnsignedMsgBytes)
	if err != nil {
		r.logger.Error(
			"Failed to unpack sender message",
			zap.Error(err),
		)
		return err
	}

	r.logger.Info(
		"Unpacked warp message",
		zap.String("blockchainID", r.sourceBlockchain.GetBlockchainID().String()),
		zap.String("warpMessageID", unsignedMessage.ID().String()),
	)

	// Check that the warp message is from a support message protocol contract address.
	messageManager, supportedMessageProtocol := r.messageManagers[warpLogInfo.SourceAddress]
	if !supportedMessageProtocol {
		// Do not return an error here because it is expected for there to be messages from other contracts
		// than just the ones supported by a single relayer instance.
		r.logger.Debug(
			"Warp message from unsupported message protocol address. Not relaying.",
			zap.String("protocolAddress", warpLogInfo.SourceAddress.Hex()),
		)
		return nil
	}

	// Fetch the message delivery data
	destinationBlockchainID, err := messageManager.GetDestinationBlockchainID(unsignedMessage)
	if err != nil {
		r.logger.Error(
			"Failed to get destination chain ID",
			zap.Error(err),
		)
		return err
	}

	originSenderAddress, err := messageManager.GetOriginSenderAddress(unsignedMessage)
	if err != nil {
		r.logger.Error(
			"Failed to get origin sender address",
			zap.Error(err),
		)
		return err
	}
	if !r.CheckAllowedOriginSenderAddress(originSenderAddress) {
		r.logger.Debug(
			"Message origin sender address not allowed. Not relaying.",
			zap.String("blockchainID", r.sourceBlockchain.GetBlockchainID().String()),
			zap.String("originSenderAddress", originSenderAddress.String()),
		)
		return nil
	}
	destinationAddress, err := messageManager.GetDestinationAddress(unsignedMessage)
	if err != nil {
		r.logger.Error(
			"Failed to get destination address",
			zap.Error(err),
		)
		return err
	}
	if !r.CheckAllowedDestinationAddress(destinationAddress, destinationBlockchainID) {
		r.logger.Debug(
			"Message destination address not allowed. Not relaying.",
			zap.String("blockchainID", r.sourceBlockchain.GetBlockchainID().String()),
			zap.String("destinationBlockchainID", destinationBlockchainID.String()),
			zap.String("destinationAddress", destinationAddress.String()),
		)
		return nil
	}

	// Check that the destination chain ID is supported
	if !r.CheckSupportedDestination(destinationBlockchainID) {
		r.logger.Debug(
			"Message destination chain ID not supported. Not relaying.",
			zap.String("blockchainID", r.sourceBlockchain.GetBlockchainID().String()),
			zap.String("destinationBlockchainID", destinationBlockchainID.String()),
		)
		return nil
	}

<<<<<<< HEAD
	messageRelayer, ok := r.getMessageRelayer(
=======
	messageRelayerID := database.CalculateRelayerID(
>>>>>>> d0a628d0
		r.sourceBlockchain.GetBlockchainID(),
		destinationBlockchainID,
		originSenderAddress,
		destinationAddress,
	)
<<<<<<< HEAD
=======
	messageRelayer, ok := r.messageRelayers[messageRelayerID]
>>>>>>> d0a628d0
	if !ok {
		r.logger.Error(
			"Message relayer not found",
			zap.String("blockchainID", r.sourceBlockchain.GetBlockchainID().String()),
			zap.String("destinationBlockchainID", destinationBlockchainID.String()),
			zap.String("originSenderAddress", originSenderAddress.String()),
			zap.String("destinationAddress", destinationAddress.String()),
		)
		return fmt.Errorf("message relayer not found")
	}

	// Relay the message to the destination. Messages from a given source chain must be processed in serial in order to
	// guarantee that the previous block (n-1) is fully processed by the relayer when processing a given log from block n.
	// TODO: Add a config option to use the Warp API, instead of hardcoding to the app request network here
	err = messageRelayer.relayMessage(unsignedMessage, r.currentRequestID, messageManager, storeProcessedHeight, warpLogInfo.BlockNumber, true)
	if err != nil {
		r.logger.Error(
			"Failed to run message relayer",
			zap.String("blockchainID", r.sourceBlockchain.GetBlockchainID().String()),
			zap.String("warpMessageID", unsignedMessage.ID().String()),
			zap.Error(err),
		)
		return err
	}

	// Increment the request ID for the next message relay request
	r.currentRequestID++
	return nil
}

// Returns whether destinationBlockchainID is a supported destination.
func (r *Relayer) CheckSupportedDestination(destinationBlockchainID ids.ID) bool {
	supportedDsts := r.sourceBlockchain.GetSupportedDestinations()
	return supportedDsts.Contains(destinationBlockchainID)
}

func (r *Relayer) CheckAllowedOriginSenderAddress(addr common.Address) bool {
	allowedAddresses := r.globalConfig.GetSourceBlockchainAllowedAddresses(r.sourceBlockchain.GetBlockchainID())
	if bytes.Equal(allowedAddresses[0].Bytes(), common.Address{}.Bytes()) {
		return true
	}
	for _, allowedAddress := range allowedAddresses {
		if allowedAddress == addr {
			return true
		}
	}
	return false
}

func (r *Relayer) CheckAllowedDestinationAddress(addr common.Address, destinationBlockchainID ids.ID) bool {
	allowedAddresses := r.globalConfig.GetDestinationBlockchainAllowedAddresses(destinationBlockchainID)
	if bytes.Equal(allowedAddresses[0].Bytes(), common.Address{}.Bytes()) {
		return true
	}
	for _, allowedAddress := range allowedAddresses {
		if allowedAddress == addr {
			return true
		}
	}
	return false
}<|MERGE_RESOLUTION|>--- conflicted
+++ resolved
@@ -89,11 +89,7 @@
 
 	// Create the message relayers
 	messageRelayers := make(map[common.Hash]*messageRelayer)
-<<<<<<< HEAD
-	for _, relayerKey := range database.GetSourceConfigRelayerKeys(&sourceBlockchain, cfg) {
-		messageRelayer, err := newMessageRelayer(logger, metrics, network, messageCreator, responseChan, relayerKey, db, sourceBlockchain, cfg)
-=======
-	for _, relayerID := range database.GetSourceBlockchainRelayerIDs(&sourceBlockchain) {
+	for _, relayerID := range database.GetSourceBlockchainRelayerIDs(&sourceBlockchain, cfg) {
 		messageRelayer, err := newMessageRelayer(
 			logger,
 			metrics,
@@ -105,7 +101,6 @@
 			sourceBlockchain,
 			cfg,
 		)
->>>>>>> d0a628d0
 		if err != nil {
 			logger.Error(
 				"Failed to create message relayer",
@@ -303,46 +298,46 @@
 	destinationAddress common.Address,
 ) (*messageRelayer, bool) {
 	// Check for an exact match
-	messageRelayerKey := database.CalculateRelayerKey(
+	messageRelayerID := database.CalculateRelayerID(
 		sourceBlockchainID,
 		destinationBlockchainID,
 		originSenderAddress,
 		destinationAddress,
 	)
-	if messageRelayer, ok := r.messageRelayers[messageRelayerKey]; ok {
+	if messageRelayer, ok := r.messageRelayers[messageRelayerID]; ok {
 		return messageRelayer, ok
 	}
 
 	// Check for a match on sourceBlockchainID and destinationBlockchainID, with any originSenderAddress and any destinationAddress
-	messageRelayerKey = database.CalculateRelayerKey(
+	messageRelayerID = database.CalculateRelayerID(
 		sourceBlockchainID,
 		destinationBlockchainID,
 		common.Address{},
 		common.Address{},
 	)
-	if messageRelayer, ok := r.messageRelayers[messageRelayerKey]; ok {
+	if messageRelayer, ok := r.messageRelayers[messageRelayerID]; ok {
 		return messageRelayer, ok
 	}
 
 	// Check for a match on sourceBlockchainID and destinationBlockchainID, with a specific originSenderAddress and any destinationAddress
-	messageRelayerKey = database.CalculateRelayerKey(
+	messageRelayerID = database.CalculateRelayerID(
 		sourceBlockchainID,
 		destinationBlockchainID,
 		originSenderAddress,
 		common.Address{},
 	)
-	if messageRelayer, ok := r.messageRelayers[messageRelayerKey]; ok {
+	if messageRelayer, ok := r.messageRelayers[messageRelayerID]; ok {
 		return messageRelayer, ok
 	}
 
 	// Check for a match on sourceBlockchainID and destinationBlockchainID, with any originSenderAddress and a specific destinationAddress
-	messageRelayerKey = database.CalculateRelayerKey(
+	messageRelayerID = database.CalculateRelayerID(
 		sourceBlockchainID,
 		destinationBlockchainID,
 		common.Address{},
 		destinationAddress,
 	)
-	messageRelayer, ok := r.messageRelayers[messageRelayerKey]
+	messageRelayer, ok := r.messageRelayers[messageRelayerID]
 	return messageRelayer, ok
 }
 
@@ -434,20 +429,12 @@
 		return nil
 	}
 
-<<<<<<< HEAD
 	messageRelayer, ok := r.getMessageRelayer(
-=======
-	messageRelayerID := database.CalculateRelayerID(
->>>>>>> d0a628d0
 		r.sourceBlockchain.GetBlockchainID(),
 		destinationBlockchainID,
 		originSenderAddress,
 		destinationAddress,
 	)
-<<<<<<< HEAD
-=======
-	messageRelayer, ok := r.messageRelayers[messageRelayerID]
->>>>>>> d0a628d0
 	if !ok {
 		r.logger.Error(
 			"Message relayer not found",
