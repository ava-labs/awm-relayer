// Copyright (C) 2023, Ava Labs, Inc. All rights reserved.
// See the file LICENSE for licensing terms.

package config

import (
	"context"
	"errors"
	"fmt"

	"github.com/ava-labs/avalanchego/ids"
	"github.com/ava-labs/avalanchego/utils/constants"
	"github.com/ava-labs/avalanchego/utils/logging"
	"github.com/ava-labs/avalanchego/utils/set"

	"github.com/ava-labs/subnet-evm/ethclient"
	"github.com/ava-labs/subnet-evm/precompile/contracts/warp"

	// Force-load precompiles to trigger registration
	_ "github.com/ava-labs/subnet-evm/precompile/registry"
)

const (
	accountPrivateKeyEnvVarName = "ACCOUNT_PRIVATE_KEY"
	cChainIdentifierString      = "C"
	warpConfigKey               = "warpConfig"
)

const (
	defaultStorageLocation     = "./.awm-relayer-storage"
	defaultProcessMissedBlocks = true
	defaultAPIPort             = uint16(8080)
	defaultMetricsPort         = uint16(9090)
	defaultIntervalSeconds     = uint64(10)
)

var defaultLogLevel = logging.Info.String()

const usageText = `
Usage:
awm-relayer --config-file path-to-config                Specifies the relayer config file and begin relaying messages.
awm-relayer --version                                   Display awm-relayer version and exit.
awm-relayer --help                                      Display awm-relayer usage and exit.
`

var errFailedToGetWarpQuorum = errors.New("failed to get warp quorum")

// Top-level configuration
type Config struct {
	LogLevel               string                   `mapstructure:"log-level" json:"log-level"`
	StorageLocation        string                   `mapstructure:"storage-location" json:"storage-location"`
	RedisURL               string                   `mapstructure:"redis-url" json:"redis-url"`
	APIPort                uint16                   `mapstructure:"api-port" json:"api-port"`
	MetricsPort            uint16                   `mapstructure:"metrics-port" json:"metrics-port"`
	DBWriteIntervalSeconds uint64                   `mapstructure:"db-write-interval-seconds" json:"db-write-interval-seconds"`
	PChainAPI              *APIConfig               `mapstructure:"p-chain-api" json:"p-chain-api"`
	InfoAPI                *APIConfig               `mapstructure:"info-api" json:"info-api"`
	SourceBlockchains      []*SourceBlockchain      `mapstructure:"source-blockchains" json:"source-blockchains"`
	DestinationBlockchains []*DestinationBlockchain `mapstructure:"destination-blockchains" json:"destination-blockchains"`
	ProcessMissedBlocks    bool                     `mapstructure:"process-missed-blocks" json:"process-missed-blocks"`
	ManualWarpMessages     []*ManualWarpMessage     `mapstructure:"manual-warp-messages" json:"manual-warp-messages"`

	// convenience field to fetch a blockchain's subnet ID
	blockchainIDToSubnetID map[ids.ID]ids.ID
	overwrittenOptions     []string
}

func DisplayUsageText() {
	fmt.Printf("%s\n", usageText)
}

// Validates the configuration
// Does not modify the public fields as derived from the configuration passed to the application,
// but does initialize private fields available through getters
func (c *Config) Validate() error {
	if len(c.SourceBlockchains) == 0 {
		return errors.New("relayer not configured to relay from any subnets. A list of source subnets must be provided in the configuration file")
	}
	if len(c.DestinationBlockchains) == 0 {
		return errors.New("relayer not configured to relay to any subnets. A list of destination subnets must be provided in the configuration file")
	}
	if err := c.PChainAPI.Validate(); err != nil {
		return err
	}
	if err := c.InfoAPI.Validate(); err != nil {
		return err
	}
	if c.DBWriteIntervalSeconds == 0 || c.DBWriteIntervalSeconds > 600 {
		return errors.New("db-write-interval-seconds must be between 1 and 600")
	}

	blockchainIDToSubnetID := make(map[ids.ID]ids.ID)

	// Validate the destination chains
	destinationChains := set.NewSet[string](len(c.DestinationBlockchains))
	for _, s := range c.DestinationBlockchains {
		if err := s.Validate(); err != nil {
			return err
		}
		if destinationChains.Contains(s.BlockchainID) {
			return errors.New("configured destination subnets must have unique chain IDs")
		}
		destinationChains.Add(s.BlockchainID)
		blockchainIDToSubnetID[s.blockchainID] = s.subnetID
	}

	// Validate the source chains and store the source subnet and chain IDs for future use
	sourceBlockchains := set.NewSet[string](len(c.SourceBlockchains))
	for _, s := range c.SourceBlockchains {
		// Validate configuration
		if err := s.Validate(&destinationChains); err != nil {
			return err
		}
		// Verify uniqueness
		if sourceBlockchains.Contains(s.BlockchainID) {
			return errors.New("configured source subnets must have unique chain IDs")
		}
		sourceBlockchains.Add(s.BlockchainID)
		blockchainIDToSubnetID[s.blockchainID] = s.subnetID
	}
	c.blockchainIDToSubnetID = blockchainIDToSubnetID

	// Validate the manual warp messages
	for i, msg := range c.ManualWarpMessages {
		if err := msg.Validate(); err != nil {
			return fmt.Errorf("invalid manual warp message at index %d: %w", i, err)
		}
	}

	return nil
}

func (c *Config) GetSubnetID(blockchainID ids.ID) ids.ID {
	return c.blockchainIDToSubnetID[blockchainID]
}

// If the numerator in the Warp config is 0, use the default value
func calculateQuorumNumerator(cfgNumerator uint64) uint64 {
	if cfgNumerator == 0 {
		return warp.WarpDefaultQuorumNumerator
	}
	return cfgNumerator
}

// Helper to retrieve the Warp Quorum from the chain config.
// Differentiates between subnet-evm and coreth RPC internally
func getWarpQuorum(
	subnetID ids.ID,
	blockchainID ids.ID,
	client ethclient.Client,
) (WarpQuorum, error) {
	if subnetID == constants.PrimaryNetworkID {
		return WarpQuorum{
			QuorumNumerator:   warp.WarpDefaultQuorumNumerator,
			QuorumDenominator: warp.WarpQuorumDenominator,
		}, nil
	}

	// Fetch the subnet's chain config
	chainConfig, err := client.ChainConfig(context.Background())
	if err != nil {
		return WarpQuorum{}, fmt.Errorf("failed to fetch chain config for blockchain %s: %w", blockchainID, err)
	}

	// First, check the list of precompile upgrades to get the most up to date Warp config
	// We only need to consider the most recent Warp config, since the QuorumNumerator is used
	// at signature verification time on the receiving chain, regardless of the Warp config at the
	// time of the message's creation
	var warpConfig *warp.Config
	for _, precompile := range chainConfig.UpgradeConfig.PrecompileUpgrades {
		cfg, ok := precompile.Config.(*warp.Config)
		if !ok {
			continue
		}
		if warpConfig == nil {
			warpConfig = cfg
			continue
		}
		if *cfg.Timestamp() > *warpConfig.Timestamp() {
			warpConfig = cfg
		}
	}
	if warpConfig != nil {
		return WarpQuorum{
			QuorumNumerator:   calculateQuorumNumerator(warpConfig.QuorumNumerator),
			QuorumDenominator: warp.WarpQuorumDenominator,
		}, nil
	}

	// If we didn't find the Warp config in the upgrade precompile list, check the genesis config
	warpConfig, ok := chainConfig.GenesisPrecompiles[warpConfigKey].(*warp.Config)
	if ok {
		return WarpQuorum{
			QuorumNumerator:   calculateQuorumNumerator(warpConfig.QuorumNumerator),
			QuorumDenominator: warp.WarpQuorumDenominator,
		}, nil
	}
	return WarpQuorum{}, fmt.Errorf("failed to find warp config for blockchain %s", blockchainID)
}

func (c *Config) InitializeWarpQuorums() error {
	// Fetch the Warp quorum values for each destination subnet.
	for _, destinationSubnet := range c.DestinationBlockchains {
		err := destinationSubnet.initializeWarpQuorum()
		if err != nil {
			return fmt.Errorf("failed to initialize Warp quorum for destination subnet %s: %w", destinationSubnet.SubnetID, err)
		}
	}

	return nil
}

func (c *Config) HasOverwrittenOptions() bool {
	return len(c.overwrittenOptions) > 0
}

<<<<<<< HEAD
func (c *Config) GetOverwrittenOptions() []string {
	return c.overwrittenOptions
=======
// Validates the source subnet configuration, including verifying that the supported destinations are present in destinationBlockchainIDs
// Does not modify the public fields as derived from the configuration passed to the application,
// but does initialize private fields available through getters
func (s *SourceBlockchain) Validate(destinationBlockchainIDs *set.Set[string]) error {
	if _, err := ids.FromString(s.SubnetID); err != nil {
		return fmt.Errorf("invalid subnetID in source subnet configuration. Provided ID: %s", s.SubnetID)
	}
	if _, err := ids.FromString(s.BlockchainID); err != nil {
		return fmt.Errorf("invalid blockchainID in source subnet configuration. Provided ID: %s", s.BlockchainID)
	}
	if err := s.RPCEndpoint.Validate(); err != nil {
		return fmt.Errorf("invalid rpc-endpoint in source subnet configuration: %w", err)
	}
	if err := s.WSEndpoint.Validate(); err != nil {
		return fmt.Errorf("invalid ws-endpoint in source subnet configuration: %w", err)
	}

	// Validate the VM specific settings
	switch ParseVM(s.VM) {
	case EVM:
		for messageContractAddress := range s.MessageContracts {
			if !common.IsHexAddress(messageContractAddress) {
				return fmt.Errorf("invalid message contract address in EVM source subnet: %s", messageContractAddress)
			}
		}
	default:
		return fmt.Errorf("unsupported VM type for source subnet: %s", s.VM)
	}

	// Validate message settings correspond to a supported message protocol
	for _, messageConfig := range s.MessageContracts {
		protocol := ParseMessageProtocol(messageConfig.MessageFormat)
		if protocol == UNKNOWN_MESSAGE_PROTOCOL {
			return fmt.Errorf("unsupported message protocol for source subnet: %s", messageConfig.MessageFormat)
		}
	}

	// Validate and store the subnet and blockchain IDs for future use
	blockchainID, err := ids.FromString(s.BlockchainID)
	if err != nil {
		return fmt.Errorf("invalid blockchainID in configuration. error: %w", err)
	}
	s.blockchainID = blockchainID
	subnetID, err := ids.FromString(s.SubnetID)
	if err != nil {
		return fmt.Errorf("invalid subnetID in configuration. error: %w", err)
	}
	s.subnetID = subnetID

	// If the list of supported destinations is empty, populate with all of the configured destinations
	if len(s.SupportedDestinations) == 0 {
		for _, blockchainIDStr := range destinationBlockchainIDs.List() {
			s.SupportedDestinations = append(s.SupportedDestinations, &SupportedDestination{
				BlockchainID: blockchainIDStr,
			})
		}
	}
	for _, dest := range s.SupportedDestinations {
		blockchainID, err := ids.FromString(dest.BlockchainID)
		if err != nil {
			return fmt.Errorf("invalid blockchainID in configuration. error: %w", err)
		}
		if !destinationBlockchainIDs.Contains(dest.BlockchainID) {
			return fmt.Errorf("configured source subnet %s has a supported destination blockchain ID %s that is not configured as a destination blockchain",
				s.SubnetID,
				blockchainID)
		}
		dest.blockchainID = blockchainID
		for _, addressStr := range dest.Addresses {
			if !common.IsHexAddress(addressStr) {
				return fmt.Errorf("invalid allowed destination address in source blockchain configuration: %s", addressStr)
			}
			address := common.HexToAddress(addressStr)
			if address == utils.ZeroAddress {
				return fmt.Errorf("invalid allowed destination address in source blockchain configuration: %s", addressStr)
			}
			dest.addresses = append(dest.addresses, address)
		}
	}

	// Validate and store the allowed origin source addresses
	allowedOriginSenderAddresses := make([]common.Address, len(s.AllowedOriginSenderAddresses))
	for i, addressStr := range s.AllowedOriginSenderAddresses {
		if !common.IsHexAddress(addressStr) {
			return fmt.Errorf("invalid allowed origin sender address in source blockchain configuration: %s", addressStr)
		}
		address := common.HexToAddress(addressStr)
		if address == utils.ZeroAddress {
			return fmt.Errorf("invalid allowed origin sender address in source blockchain configuration: %s", addressStr)
		}
		allowedOriginSenderAddresses[i] = address
	}
	s.allowedOriginSenderAddresses = allowedOriginSenderAddresses

	return nil
}

func (s *SourceBlockchain) GetSubnetID() ids.ID {
	return s.subnetID
}

func (s *SourceBlockchain) GetBlockchainID() ids.ID {
	return s.blockchainID
}

func (s *SourceBlockchain) GetAllowedOriginSenderAddresses() []common.Address {
	return s.allowedOriginSenderAddresses
}

// Validatees the destination subnet configuration
func (s *DestinationBlockchain) Validate() error {
	if _, err := ids.FromString(s.SubnetID); err != nil {
		return fmt.Errorf("invalid subnetID in destination subnet configuration. Provided ID: %s", s.SubnetID)
	}
	if _, err := ids.FromString(s.BlockchainID); err != nil {
		return fmt.Errorf("invalid blockchainID in destination subnet configuration. Provided ID: %s", s.BlockchainID)
	}
	if err := s.RPCEndpoint.Validate(); err != nil {
		return fmt.Errorf("invalid rpc-endpoint in destination subnet configuration: %w", err)
	}
	if s.KMSKeyID != "" {
		if s.KMSAWSRegion == "" {
			return errors.New("KMS key ID provided without an AWS region")
		}
		if s.AccountPrivateKey != "" {
			return errors.New("only one of account private key or KMS key ID can be provided")
		}
	} else {
		if _, err := crypto.HexToECDSA(utils.SanitizeHexString(s.AccountPrivateKey)); err != nil {
			return utils.ErrInvalidPrivateKeyHex
		}
	}

	// Validate the VM specific settings
	vm := ParseVM(s.VM)
	if vm == UNKNOWN_VM {
		return fmt.Errorf("unsupported VM type for source subnet: %s", s.VM)
	}

	// Validate and store the subnet and blockchain IDs for future use
	blockchainID, err := ids.FromString(s.BlockchainID)
	if err != nil {
		return fmt.Errorf("invalid blockchainID in configuration. error: %w", err)
	}
	s.blockchainID = blockchainID
	subnetID, err := ids.FromString(s.SubnetID)
	if err != nil {
		return fmt.Errorf("invalid subnetID in configuration. error: %w", err)
	}
	s.subnetID = subnetID

	return nil
}

func (s *DestinationBlockchain) GetSubnetID() ids.ID {
	return s.subnetID
}

func (s *DestinationBlockchain) GetBlockchainID() ids.ID {
	return s.blockchainID
}

func (s *DestinationBlockchain) initializeWarpQuorum() error {
	blockchainID, err := ids.FromString(s.BlockchainID)
	if err != nil {
		return fmt.Errorf("invalid blockchainID in configuration. error: %w", err)
	}
	subnetID, err := ids.FromString(s.SubnetID)
	if err != nil {
		return fmt.Errorf("invalid subnetID in configuration. error: %w", err)
	}

	client, err := utils.DialWithConfig(context.Background(), s.RPCEndpoint.BaseURL, s.RPCEndpoint.HTTPHeaders, s.RPCEndpoint.QueryParams)
	if err != nil {
		return fmt.Errorf("failed to dial destination blockchain %s: %w", blockchainID, err)
	}
	defer client.Close()
	quorum, err := getWarpQuorum(subnetID, blockchainID, client)
	if err != nil {
		return fmt.Errorf("failed to fetch warp quorum for subnet %s: %w", subnetID, err)
	}

	s.warpQuorum = quorum
	return nil
>>>>>>> 7e18908d
}

//
// Top-level config getters
//

func (c *Config) GetWarpQuorum(blockchainID ids.ID) (WarpQuorum, error) {
	for _, s := range c.DestinationBlockchains {
		if blockchainID.String() == s.BlockchainID {
			return s.warpQuorum, nil
		}
	}
	return WarpQuorum{}, errFailedToGetWarpQuorum
}<|MERGE_RESOLUTION|>--- conflicted
+++ resolved
@@ -214,195 +214,8 @@
 	return len(c.overwrittenOptions) > 0
 }
 
-<<<<<<< HEAD
 func (c *Config) GetOverwrittenOptions() []string {
 	return c.overwrittenOptions
-=======
-// Validates the source subnet configuration, including verifying that the supported destinations are present in destinationBlockchainIDs
-// Does not modify the public fields as derived from the configuration passed to the application,
-// but does initialize private fields available through getters
-func (s *SourceBlockchain) Validate(destinationBlockchainIDs *set.Set[string]) error {
-	if _, err := ids.FromString(s.SubnetID); err != nil {
-		return fmt.Errorf("invalid subnetID in source subnet configuration. Provided ID: %s", s.SubnetID)
-	}
-	if _, err := ids.FromString(s.BlockchainID); err != nil {
-		return fmt.Errorf("invalid blockchainID in source subnet configuration. Provided ID: %s", s.BlockchainID)
-	}
-	if err := s.RPCEndpoint.Validate(); err != nil {
-		return fmt.Errorf("invalid rpc-endpoint in source subnet configuration: %w", err)
-	}
-	if err := s.WSEndpoint.Validate(); err != nil {
-		return fmt.Errorf("invalid ws-endpoint in source subnet configuration: %w", err)
-	}
-
-	// Validate the VM specific settings
-	switch ParseVM(s.VM) {
-	case EVM:
-		for messageContractAddress := range s.MessageContracts {
-			if !common.IsHexAddress(messageContractAddress) {
-				return fmt.Errorf("invalid message contract address in EVM source subnet: %s", messageContractAddress)
-			}
-		}
-	default:
-		return fmt.Errorf("unsupported VM type for source subnet: %s", s.VM)
-	}
-
-	// Validate message settings correspond to a supported message protocol
-	for _, messageConfig := range s.MessageContracts {
-		protocol := ParseMessageProtocol(messageConfig.MessageFormat)
-		if protocol == UNKNOWN_MESSAGE_PROTOCOL {
-			return fmt.Errorf("unsupported message protocol for source subnet: %s", messageConfig.MessageFormat)
-		}
-	}
-
-	// Validate and store the subnet and blockchain IDs for future use
-	blockchainID, err := ids.FromString(s.BlockchainID)
-	if err != nil {
-		return fmt.Errorf("invalid blockchainID in configuration. error: %w", err)
-	}
-	s.blockchainID = blockchainID
-	subnetID, err := ids.FromString(s.SubnetID)
-	if err != nil {
-		return fmt.Errorf("invalid subnetID in configuration. error: %w", err)
-	}
-	s.subnetID = subnetID
-
-	// If the list of supported destinations is empty, populate with all of the configured destinations
-	if len(s.SupportedDestinations) == 0 {
-		for _, blockchainIDStr := range destinationBlockchainIDs.List() {
-			s.SupportedDestinations = append(s.SupportedDestinations, &SupportedDestination{
-				BlockchainID: blockchainIDStr,
-			})
-		}
-	}
-	for _, dest := range s.SupportedDestinations {
-		blockchainID, err := ids.FromString(dest.BlockchainID)
-		if err != nil {
-			return fmt.Errorf("invalid blockchainID in configuration. error: %w", err)
-		}
-		if !destinationBlockchainIDs.Contains(dest.BlockchainID) {
-			return fmt.Errorf("configured source subnet %s has a supported destination blockchain ID %s that is not configured as a destination blockchain",
-				s.SubnetID,
-				blockchainID)
-		}
-		dest.blockchainID = blockchainID
-		for _, addressStr := range dest.Addresses {
-			if !common.IsHexAddress(addressStr) {
-				return fmt.Errorf("invalid allowed destination address in source blockchain configuration: %s", addressStr)
-			}
-			address := common.HexToAddress(addressStr)
-			if address == utils.ZeroAddress {
-				return fmt.Errorf("invalid allowed destination address in source blockchain configuration: %s", addressStr)
-			}
-			dest.addresses = append(dest.addresses, address)
-		}
-	}
-
-	// Validate and store the allowed origin source addresses
-	allowedOriginSenderAddresses := make([]common.Address, len(s.AllowedOriginSenderAddresses))
-	for i, addressStr := range s.AllowedOriginSenderAddresses {
-		if !common.IsHexAddress(addressStr) {
-			return fmt.Errorf("invalid allowed origin sender address in source blockchain configuration: %s", addressStr)
-		}
-		address := common.HexToAddress(addressStr)
-		if address == utils.ZeroAddress {
-			return fmt.Errorf("invalid allowed origin sender address in source blockchain configuration: %s", addressStr)
-		}
-		allowedOriginSenderAddresses[i] = address
-	}
-	s.allowedOriginSenderAddresses = allowedOriginSenderAddresses
-
-	return nil
-}
-
-func (s *SourceBlockchain) GetSubnetID() ids.ID {
-	return s.subnetID
-}
-
-func (s *SourceBlockchain) GetBlockchainID() ids.ID {
-	return s.blockchainID
-}
-
-func (s *SourceBlockchain) GetAllowedOriginSenderAddresses() []common.Address {
-	return s.allowedOriginSenderAddresses
-}
-
-// Validatees the destination subnet configuration
-func (s *DestinationBlockchain) Validate() error {
-	if _, err := ids.FromString(s.SubnetID); err != nil {
-		return fmt.Errorf("invalid subnetID in destination subnet configuration. Provided ID: %s", s.SubnetID)
-	}
-	if _, err := ids.FromString(s.BlockchainID); err != nil {
-		return fmt.Errorf("invalid blockchainID in destination subnet configuration. Provided ID: %s", s.BlockchainID)
-	}
-	if err := s.RPCEndpoint.Validate(); err != nil {
-		return fmt.Errorf("invalid rpc-endpoint in destination subnet configuration: %w", err)
-	}
-	if s.KMSKeyID != "" {
-		if s.KMSAWSRegion == "" {
-			return errors.New("KMS key ID provided without an AWS region")
-		}
-		if s.AccountPrivateKey != "" {
-			return errors.New("only one of account private key or KMS key ID can be provided")
-		}
-	} else {
-		if _, err := crypto.HexToECDSA(utils.SanitizeHexString(s.AccountPrivateKey)); err != nil {
-			return utils.ErrInvalidPrivateKeyHex
-		}
-	}
-
-	// Validate the VM specific settings
-	vm := ParseVM(s.VM)
-	if vm == UNKNOWN_VM {
-		return fmt.Errorf("unsupported VM type for source subnet: %s", s.VM)
-	}
-
-	// Validate and store the subnet and blockchain IDs for future use
-	blockchainID, err := ids.FromString(s.BlockchainID)
-	if err != nil {
-		return fmt.Errorf("invalid blockchainID in configuration. error: %w", err)
-	}
-	s.blockchainID = blockchainID
-	subnetID, err := ids.FromString(s.SubnetID)
-	if err != nil {
-		return fmt.Errorf("invalid subnetID in configuration. error: %w", err)
-	}
-	s.subnetID = subnetID
-
-	return nil
-}
-
-func (s *DestinationBlockchain) GetSubnetID() ids.ID {
-	return s.subnetID
-}
-
-func (s *DestinationBlockchain) GetBlockchainID() ids.ID {
-	return s.blockchainID
-}
-
-func (s *DestinationBlockchain) initializeWarpQuorum() error {
-	blockchainID, err := ids.FromString(s.BlockchainID)
-	if err != nil {
-		return fmt.Errorf("invalid blockchainID in configuration. error: %w", err)
-	}
-	subnetID, err := ids.FromString(s.SubnetID)
-	if err != nil {
-		return fmt.Errorf("invalid subnetID in configuration. error: %w", err)
-	}
-
-	client, err := utils.DialWithConfig(context.Background(), s.RPCEndpoint.BaseURL, s.RPCEndpoint.HTTPHeaders, s.RPCEndpoint.QueryParams)
-	if err != nil {
-		return fmt.Errorf("failed to dial destination blockchain %s: %w", blockchainID, err)
-	}
-	defer client.Close()
-	quorum, err := getWarpQuorum(subnetID, blockchainID, client)
-	if err != nil {
-		return fmt.Errorf("failed to fetch warp quorum for subnet %s: %w", subnetID, err)
-	}
-
-	s.warpQuorum = quorum
-	return nil
->>>>>>> 7e18908d
 }
 
 //
