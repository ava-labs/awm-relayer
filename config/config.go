// Copyright (C) 2023, Ava Labs, Inc. All rights reserved.
// See the file LICENSE for licensing terms.

package config

import (
	"context"
	"encoding/hex"
	"errors"
	"fmt"
	"net/url"
	"os"

	"github.com/ava-labs/avalanchego/ids"
	"github.com/ava-labs/avalanchego/utils/constants"
	"github.com/ava-labs/avalanchego/utils/logging"
	"github.com/ava-labs/avalanchego/utils/set"
	"github.com/ava-labs/awm-relayer/utils"

	"github.com/ava-labs/subnet-evm/ethclient"
	"github.com/ava-labs/subnet-evm/precompile/contracts/warp"

	// Force-load precompiles to trigger registration
	_ "github.com/ava-labs/subnet-evm/precompile/registry"

	"github.com/ethereum/go-ethereum/common"
	"github.com/ethereum/go-ethereum/crypto"
	"github.com/spf13/viper"
)

const (
	accountPrivateKeyEnvVarName = "ACCOUNT_PRIVATE_KEY"
	cChainIdentifierString      = "C"
	warpConfigKey               = "warpConfig"
)

var errFailedToGetWarpQuorum = errors.New("failed to get warp quorum")

// The generic configuration for a message protocol.
type MessageProtocolConfig struct {
	MessageFormat string                 `mapstructure:"message-format" json:"message-format"`
	Settings      map[string]interface{} `mapstructure:"settings" json:"settings"`
}

// Defines a manual warp message to be sent from the relayer on startup.
type ManualWarpMessage struct {
	UnsignedMessageBytes    string `mapstructure:"unsigned-message-bytes" json:"unsigned-message-bytes"`
	SourceBlockchainID      string `mapstructure:"source-blockchain-id" json:"source-blockchain-id"`
	DestinationBlockchainID string `mapstructure:"destination-blockchain-id" json:"destination-blockchain-id"`
	SourceAddress           string `mapstructure:"source-address" json:"source-address"`
	DestinationAddress      string `mapstructure:"destination-address" json:"destination-address"`

	// convenience fields to access the values after initialization
	unsignedMessageBytes    []byte
	sourceBlockchainID      ids.ID
	destinationBlockchainID ids.ID
	sourceAddress           common.Address
	destinationAddress      common.Address
}

// Specifies a supported destination blockchain and addresses for a source blockchain.
type SupportedDestination struct {
	BlockchainID string   `mapstructure:"blockchain-id" json:"blockchain-id"`
	Addresses    []string `mapstructure:"addresses" json:"addresses"`

	// convenience fields to access parsed data after initialization
	blockchainID ids.ID
	addresses    []common.Address
}

func (s *SupportedDestination) GetBlockchainID() ids.ID {
	return s.blockchainID
}

func (s *SupportedDestination) GetAddresses() []common.Address {
	return s.addresses
}

// Source blockchain configuration.
// Specifies how to connect to and listen for messages on the source blockchain.
// Specifies the message protocols supported by the relayer for this blockchain.
// Specifies the supported source addresses, and destination blockchains and addresses.
// Specifies the height from which to start processing historical blocks.
type SourceBlockchain struct {
	SubnetID                          string                           `mapstructure:"subnet-id" json:"subnet-id"`
	BlockchainID                      string                           `mapstructure:"blockchain-id" json:"blockchain-id"`
	VM                                string                           `mapstructure:"vm" json:"vm"`
	RPCEndpoint                       string                           `mapstructure:"rpc-endpoint" json:"rpc-endpoint"`
	WSEndpoint                        string                           `mapstructure:"ws-endpoint" json:"ws-endpoint"`
	MessageContracts                  map[string]MessageProtocolConfig `mapstructure:"message-contracts" json:"message-contracts"`
	SupportedDestinations             []*SupportedDestination          `mapstructure:"supported-destinations" json:"supported-destinations"`
	ProcessHistoricalBlocksFromHeight uint64                           `mapstructure:"process-historical-blocks-from-height" json:"process-historical-blocks-from-height"`
	AllowedOriginSenderAddresses      []string                         `mapstructure:"allowed-origin-sender-addresses" json:"allowed-origin-sender-addresses"`

	// convenience fields to access parsed data after initialization
	subnetID                     ids.ID
	blockchainID                 ids.ID
	allowedOriginSenderAddresses []common.Address
}

// Destination blockchain configuration. Specifies how to connect to and issue transactions on the desination blockchain.
type DestinationBlockchain struct {
	SubnetID          string `mapstructure:"subnet-id" json:"subnet-id"`
	BlockchainID      string `mapstructure:"blockchain-id" json:"blockchain-id"`
	VM                string `mapstructure:"vm" json:"vm"`
	RPCEndpoint       string `mapstructure:"rpc-endpoint" json:"rpc-endpoint"`
	KMSKeyID          string `mapstructure:"kms-key-id" json:"kms-key-id"`
	KMSAWSRegion      string `mapstructure:"kms-aws-region" json:"kms-aws-region"`
	AccountPrivateKey string `mapstructure:"account-private-key" json:"account-private-key"`

	// Fetched from the chain after startup
	warpQuorum WarpQuorum

	// convenience fields to access parsed data after initialization
	subnetID     ids.ID
	blockchainID ids.ID
}

// Warp Quorum configuration, fetched from the chain config
type WarpQuorum struct {
	QuorumNumerator   uint64
	QuorumDenominator uint64
}

// API configuration containing the base URL and query parameters
type APIConfig struct {
	BaseURL     string            `mapstructure:"base-url" json:"base-url"`
	QueryParams map[string]string `mapstructure:"query-parameters" json:"query-parameters"`
}

// Top-level configuration
type Config struct {
<<<<<<< HEAD
	LogLevel               string `mapstructure:"log-level" json:"log-level"`
	PChainAPIURL           string `mapstructure:"p-chain-api-url" json:"p-chain-api-url"`
	InfoAPIURL             string `mapstructure:"info-api-url" json:"info-api-url"`
	StorageLocation        string `mapstructure:"storage-location" json:"storage-location"`
	RedisURL               string `mapstructure:"redis-url" json:"redis-url"`
	APIPort                uint16 `mapstructure:"api-port" json:"api-port"`
	MetricsPort            uint16 `mapstructure:"metrics-port" json:"metrics-port"`
	DBWriteIntervalSeconds uint64 `mapstructure:"db-write-interval-seconds" json:"db-write-interval-seconds"`
=======
	LogLevel        string `mapstructure:"log-level" json:"log-level"`
	StorageLocation string `mapstructure:"storage-location" json:"storage-location"`
	RedisURL        string `mapstructure:"redis-url" json:"redis-url"`
	APIPort         uint16 `mapstructure:"api-port" json:"api-port"`
	MetricsPort     uint16 `mapstructure:"metrics-port" json:"metrics-port"`
>>>>>>> 366a137e

	PChainAPI              *APIConfig               `mapstructure:"p-chain-api" json:"p-chain-api"`
	InfoAPI                *APIConfig               `mapstructure:"info-api" json:"info-api"`
	SourceBlockchains      []*SourceBlockchain      `mapstructure:"source-blockchains" json:"source-blockchains"`
	DestinationBlockchains []*DestinationBlockchain `mapstructure:"destination-blockchains" json:"destination-blockchains"`
	ProcessMissedBlocks    bool                     `mapstructure:"process-missed-blocks" json:"process-missed-blocks"`
	ManualWarpMessages     []*ManualWarpMessage     `mapstructure:"manual-warp-messages" json:"manual-warp-messages"`

	// convenience field to fetch a blockchain's subnet ID
	blockchainIDToSubnetID map[ids.ID]ids.ID
}

func SetDefaultConfigValues(v *viper.Viper) {
	v.SetDefault(LogLevelKey, logging.Info.String())
	v.SetDefault(StorageLocationKey, "./.awm-relayer-storage")
	v.SetDefault(ProcessMissedBlocksKey, true)
	v.SetDefault(APIPortKey, 8080)
	v.SetDefault(MetricsPortKey, 9090)
	v.SetDefault(DBWriteIntervalSecondsKey, 10)
}

// BuildConfig constructs the relayer config using Viper.
// The following precedence order is used. Each item takes precedence over the item below it:
//  1. Flags
//  2. Environment variables
//     a. Global account-private-key
//     b. Chain-specific account-private-key
//  3. Config file
//
// Returns the Config option and a bool indicating whether any options provided from one source
// were explicitly overridden by a higher precedence source.
// TODO: Improve the optionOverwritten return value to reflect the key that was modified.
func BuildConfig(v *viper.Viper) (Config, bool, error) {
	// Set default values
	SetDefaultConfigValues(v)

	// Build the config from Viper
	var (
		cfg               Config
		err               error
		optionOverwritten bool = false
	)

	cfg.LogLevel = v.GetString(LogLevelKey)
	cfg.StorageLocation = v.GetString(StorageLocationKey)
	cfg.RedisURL = v.GetString(RedisURLKey)
	cfg.ProcessMissedBlocks = v.GetBool(ProcessMissedBlocksKey)
	cfg.APIPort = v.GetUint16(APIPortKey)
	cfg.MetricsPort = v.GetUint16(MetricsPortKey)
<<<<<<< HEAD
	cfg.DBWriteIntervalSeconds = v.GetUint64(DBWriteIntervalSecondsKey)
=======
	if err := v.UnmarshalKey(PChainAPIKey, &cfg.PChainAPI); err != nil {
		return Config{}, false, fmt.Errorf("failed to unmarshal P-Chain API: %w", err)
	}
	if err := v.UnmarshalKey(InfoAPIKey, &cfg.InfoAPI); err != nil {
		return Config{}, false, fmt.Errorf("failed to unmarshal Info API: %w", err)
	}
>>>>>>> 366a137e
	if err := v.UnmarshalKey(ManualWarpMessagesKey, &cfg.ManualWarpMessages); err != nil {
		return Config{}, false, fmt.Errorf("failed to unmarshal manual warp messages: %w", err)
	}
	if err := v.UnmarshalKey(DestinationBlockchainsKey, &cfg.DestinationBlockchains); err != nil {
		return Config{}, false, fmt.Errorf("failed to unmarshal destination subnets: %w", err)
	}
	if err := v.UnmarshalKey(SourceBlockchainsKey, &cfg.SourceBlockchains); err != nil {
		return Config{}, false, fmt.Errorf("failed to unmarshal source subnets: %w", err)
	}

	// Explicitly overwrite the configured account private key
	// If account-private-key is set as a flag or environment variable,
	// overwrite all destination subnet configurations to use that key
	// In all cases, sanitize the key before setting it in the config
	accountPrivateKey := v.GetString(AccountPrivateKeyKey)
	if accountPrivateKey != "" {
		optionOverwritten = true
		for i := range cfg.DestinationBlockchains {
			cfg.DestinationBlockchains[i].AccountPrivateKey = utils.SanitizeHexString(accountPrivateKey)
		}
	} else {
		// Otherwise, check for private keys suffixed with the chain ID and set it for that subnet
		// Since the key is dynamic, this is only possible through environment variables
		for i, subnet := range cfg.DestinationBlockchains {
			subnetAccountPrivateKey := os.Getenv(fmt.Sprintf("%s_%s", accountPrivateKeyEnvVarName, subnet.BlockchainID))
			if subnetAccountPrivateKey != "" {
				optionOverwritten = true
				cfg.DestinationBlockchains[i].AccountPrivateKey = utils.SanitizeHexString(subnetAccountPrivateKey)
			} else {
				cfg.DestinationBlockchains[i].AccountPrivateKey = utils.SanitizeHexString(cfg.DestinationBlockchains[i].AccountPrivateKey)
			}
		}
	}

	if err = cfg.Validate(); err != nil {
		return Config{}, false, fmt.Errorf("failed to validate configuration: %w", err)
	}

	return cfg, optionOverwritten, nil
}

// Validates the configuration
// Does not modify the public fields as derived from the configuration passed to the application,
// but does initialize private fields available through getters
func (c *Config) Validate() error {
	if len(c.SourceBlockchains) == 0 {
		return errors.New("relayer not configured to relay from any subnets. A list of source subnets must be provided in the configuration file")
	}
	if len(c.DestinationBlockchains) == 0 {
		return errors.New("relayer not configured to relay to any subnets. A list of destination subnets must be provided in the configuration file")
	}
	if err := c.PChainAPI.Validate(); err != nil {
		return err
	}
	if err := c.InfoAPI.Validate(); err != nil {
		return err
	}
	if c.DBWriteIntervalSeconds == 0 || c.DBWriteIntervalSeconds > 600 {
		return errors.New("db-write-interval-seconds must be between 1 and 600")
	}

	blockchainIDToSubnetID := make(map[ids.ID]ids.ID)

	// Validate the destination chains
	destinationChains := set.NewSet[string](len(c.DestinationBlockchains))
	for _, s := range c.DestinationBlockchains {
		if err := s.Validate(); err != nil {
			return err
		}
		if destinationChains.Contains(s.BlockchainID) {
			return errors.New("configured destination subnets must have unique chain IDs")
		}
		destinationChains.Add(s.BlockchainID)
		blockchainIDToSubnetID[s.blockchainID] = s.subnetID
	}

	// Validate the source chains and store the source subnet and chain IDs for future use
	sourceBlockchains := set.NewSet[string](len(c.SourceBlockchains))
	for _, s := range c.SourceBlockchains {
		// Validate configuration
		if err := s.Validate(&destinationChains); err != nil {
			return err
		}
		// Verify uniqueness
		if sourceBlockchains.Contains(s.BlockchainID) {
			return errors.New("configured source subnets must have unique chain IDs")
		}
		sourceBlockchains.Add(s.BlockchainID)
		blockchainIDToSubnetID[s.blockchainID] = s.subnetID
	}
	c.blockchainIDToSubnetID = blockchainIDToSubnetID

	// Validate the manual warp messages
	for i, msg := range c.ManualWarpMessages {
		if err := msg.Validate(); err != nil {
			return fmt.Errorf("invalid manual warp message at index %d: %w", i, err)
		}
	}

	return nil
}

func (c *Config) GetSubnetID(blockchainID ids.ID) ids.ID {
	return c.blockchainIDToSubnetID[blockchainID]
}

func (m *ManualWarpMessage) GetUnsignedMessageBytes() []byte {
	return m.unsignedMessageBytes
}

func (m *ManualWarpMessage) GetSourceBlockchainID() ids.ID {
	return m.sourceBlockchainID
}

func (m *ManualWarpMessage) GetSourceAddress() common.Address {
	return m.sourceAddress
}

func (m *ManualWarpMessage) GetDestinationBlockchainID() ids.ID {
	return m.destinationBlockchainID
}

func (m *ManualWarpMessage) GetDestinationAddress() common.Address {
	return m.destinationAddress
}

// Validates the manual Warp message configuration.
// Does not modify the public fields as derived from the configuration passed to the application,
// but does initialize private fields available through getters
func (m *ManualWarpMessage) Validate() error {
	unsignedMsg, err := hex.DecodeString(utils.SanitizeHexString(m.UnsignedMessageBytes))
	if err != nil {
		return err
	}
	sourceBlockchainID, err := ids.FromString(m.SourceBlockchainID)
	if err != nil {
		return err
	}
	if !common.IsHexAddress(m.SourceAddress) {
		return errors.New("invalid source address in manual warp message configuration")
	}
	destinationBlockchainID, err := ids.FromString(m.DestinationBlockchainID)
	if err != nil {
		return err
	}
	if !common.IsHexAddress(m.DestinationAddress) {
		return errors.New("invalid destination address in manual warp message configuration")
	}
	m.unsignedMessageBytes = unsignedMsg
	m.sourceBlockchainID = sourceBlockchainID
	m.sourceAddress = common.HexToAddress(m.SourceAddress)
	m.destinationBlockchainID = destinationBlockchainID
	m.destinationAddress = common.HexToAddress(m.DestinationAddress)
	return nil
}

// If the numerator in the Warp config is 0, use the default value
func calculateQuorumNumerator(cfgNumerator uint64) uint64 {
	if cfgNumerator == 0 {
		return warp.WarpDefaultQuorumNumerator
	}
	return cfgNumerator
}

// Helper to retrieve the Warp Quorum from the chain config.
// Differentiates between subnet-evm and coreth RPC internally
func getWarpQuorum(
	subnetID ids.ID,
	blockchainID ids.ID,
	client ethclient.Client,
) (WarpQuorum, error) {
	if subnetID == constants.PrimaryNetworkID {
		return WarpQuorum{
			QuorumNumerator:   warp.WarpDefaultQuorumNumerator,
			QuorumDenominator: warp.WarpQuorumDenominator,
		}, nil
	}

	// Fetch the subnet's chain config
	chainConfig, err := client.ChainConfig(context.Background())
	if err != nil {
		return WarpQuorum{}, fmt.Errorf("failed to fetch chain config for blockchain %s: %w", blockchainID, err)
	}

	// First, check the list of precompile upgrades to get the most up to date Warp config
	// We only need to consider the most recent Warp config, since the QuorumNumerator is used
	// at signature verification time on the receiving chain, regardless of the Warp config at the
	// time of the message's creation
	var warpConfig *warp.Config
	for _, precompile := range chainConfig.UpgradeConfig.PrecompileUpgrades {
		cfg, ok := precompile.Config.(*warp.Config)
		if !ok {
			continue
		}
		if warpConfig == nil {
			warpConfig = cfg
			continue
		}
		if *cfg.Timestamp() > *warpConfig.Timestamp() {
			warpConfig = cfg
		}
	}
	if warpConfig != nil {
		return WarpQuorum{
			QuorumNumerator:   calculateQuorumNumerator(warpConfig.QuorumNumerator),
			QuorumDenominator: warp.WarpQuorumDenominator,
		}, nil
	}

	// If we didn't find the Warp config in the upgrade precompile list, check the genesis config
	warpConfig, ok := chainConfig.GenesisPrecompiles[warpConfigKey].(*warp.Config)
	if ok {
		return WarpQuorum{
			QuorumNumerator:   calculateQuorumNumerator(warpConfig.QuorumNumerator),
			QuorumDenominator: warp.WarpQuorumDenominator,
		}, nil
	}
	return WarpQuorum{}, fmt.Errorf("failed to find warp config for blockchain %s", blockchainID)
}

func (c *Config) InitializeWarpQuorums() error {
	// Fetch the Warp quorum values for each destination subnet.
	for _, destinationSubnet := range c.DestinationBlockchains {
		err := destinationSubnet.initializeWarpQuorum()
		if err != nil {
			return fmt.Errorf("failed to initialize Warp quorum for destination subnet %s: %w", destinationSubnet.SubnetID, err)
		}
	}

	return nil
}

func (c *APIConfig) Validate() error {
	if _, err := url.ParseRequestURI(c.BaseURL); err != nil {
		return fmt.Errorf("invalid base URL: %w", err)
	}
	return nil
}

// Validates the source subnet configuration, including verifying that the supported destinations are present in destinationBlockchainIDs
// Does not modify the public fields as derived from the configuration passed to the application,
// but does initialize private fields available through getters
func (s *SourceBlockchain) Validate(destinationBlockchainIDs *set.Set[string]) error {
	if _, err := ids.FromString(s.SubnetID); err != nil {
		return fmt.Errorf("invalid subnetID in source subnet configuration. Provided ID: %s", s.SubnetID)
	}
	if _, err := ids.FromString(s.BlockchainID); err != nil {
		return fmt.Errorf("invalid blockchainID in source subnet configuration. Provided ID: %s", s.BlockchainID)
	}
	if _, err := url.ParseRequestURI(s.WSEndpoint); err != nil {
		return fmt.Errorf("invalid relayer subscribe URL in source subnet configuration: %w", err)
	}
	if _, err := url.ParseRequestURI(s.RPCEndpoint); err != nil {
		return fmt.Errorf("invalid relayer RPC URL in source subnet configuration: %w", err)
	}

	// Validate the VM specific settings
	switch ParseVM(s.VM) {
	case EVM:
		for messageContractAddress := range s.MessageContracts {
			if !common.IsHexAddress(messageContractAddress) {
				return fmt.Errorf("invalid message contract address in EVM source subnet: %s", messageContractAddress)
			}
		}
	default:
		return fmt.Errorf("unsupported VM type for source subnet: %s", s.VM)
	}

	// Validate message settings correspond to a supported message protocol
	for _, messageConfig := range s.MessageContracts {
		protocol := ParseMessageProtocol(messageConfig.MessageFormat)
		if protocol == UNKNOWN_MESSAGE_PROTOCOL {
			return fmt.Errorf("unsupported message protocol for source subnet: %s", messageConfig.MessageFormat)
		}
	}

	// Validate and store the subnet and blockchain IDs for future use
	blockchainID, err := ids.FromString(s.BlockchainID)
	if err != nil {
		return fmt.Errorf("invalid blockchainID in configuration. error: %w", err)
	}
	s.blockchainID = blockchainID
	subnetID, err := ids.FromString(s.SubnetID)
	if err != nil {
		return fmt.Errorf("invalid subnetID in configuration. error: %w", err)
	}
	s.subnetID = subnetID

	// If the list of supported destinations is empty, populate with all of the configured destinations
	if len(s.SupportedDestinations) == 0 {
		for _, blockchainIDStr := range destinationBlockchainIDs.List() {
			s.SupportedDestinations = append(s.SupportedDestinations, &SupportedDestination{
				BlockchainID: blockchainIDStr,
			})
		}
	}
	for _, dest := range s.SupportedDestinations {
		blockchainID, err := ids.FromString(dest.BlockchainID)
		if err != nil {
			return fmt.Errorf("invalid blockchainID in configuration. error: %w", err)
		}
		if !destinationBlockchainIDs.Contains(dest.BlockchainID) {
			return fmt.Errorf("configured source subnet %s has a supported destination blockchain ID %s that is not configured as a destination blockchain",
				s.SubnetID,
				blockchainID)
		}
		dest.blockchainID = blockchainID
		for _, addressStr := range dest.Addresses {
			if !common.IsHexAddress(addressStr) {
				return fmt.Errorf("invalid allowed destination address in source blockchain configuration: %s", addressStr)
			}
			address := common.HexToAddress(addressStr)
			if address == utils.ZeroAddress {
				return fmt.Errorf("invalid allowed destination address in source blockchain configuration: %s", addressStr)
			}
			dest.addresses = append(dest.addresses, address)
		}
	}

	// Validate and store the allowed origin source addresses
	allowedOriginSenderAddresses := make([]common.Address, len(s.AllowedOriginSenderAddresses))
	for i, addressStr := range s.AllowedOriginSenderAddresses {
		if !common.IsHexAddress(addressStr) {
			return fmt.Errorf("invalid allowed origin sender address in source blockchain configuration: %s", addressStr)
		}
		address := common.HexToAddress(addressStr)
		if address == utils.ZeroAddress {
			return fmt.Errorf("invalid allowed origin sender address in source blockchain configuration: %s", addressStr)
		}
		allowedOriginSenderAddresses[i] = address
	}
	s.allowedOriginSenderAddresses = allowedOriginSenderAddresses

	return nil
}

func (s *SourceBlockchain) GetSubnetID() ids.ID {
	return s.subnetID
}

func (s *SourceBlockchain) GetBlockchainID() ids.ID {
	return s.blockchainID
}

func (s *SourceBlockchain) GetAllowedOriginSenderAddresses() []common.Address {
	return s.allowedOriginSenderAddresses
}

// Validatees the destination subnet configuration
func (s *DestinationBlockchain) Validate() error {
	if _, err := ids.FromString(s.SubnetID); err != nil {
		return fmt.Errorf("invalid subnetID in source subnet configuration. Provided ID: %s", s.SubnetID)
	}
	if _, err := ids.FromString(s.BlockchainID); err != nil {
		return fmt.Errorf("invalid blockchainID in source subnet configuration. Provided ID: %s", s.BlockchainID)
	}
	if _, err := url.ParseRequestURI(s.RPCEndpoint); err != nil {
		return fmt.Errorf("invalid relayer broadcast URL: %w", err)
	}
	if s.KMSKeyID != "" {
		if s.KMSAWSRegion == "" {
			return errors.New("KMS key ID provided without an AWS region")
		}
		if s.AccountPrivateKey != "" {
			return errors.New("only one of account private key or KMS key ID can be provided")
		}
	} else {
		if _, err := crypto.HexToECDSA(utils.SanitizeHexString(s.AccountPrivateKey)); err != nil {
			return utils.ErrInvalidPrivateKeyHex
		}
	}

	// Validate the VM specific settings
	vm := ParseVM(s.VM)
	if vm == UNKNOWN_VM {
		return fmt.Errorf("unsupported VM type for source subnet: %s", s.VM)
	}

	// Validate and store the subnet and blockchain IDs for future use
	blockchainID, err := ids.FromString(s.BlockchainID)
	if err != nil {
		return fmt.Errorf("invalid blockchainID in configuration. error: %w", err)
	}
	s.blockchainID = blockchainID
	subnetID, err := ids.FromString(s.SubnetID)
	if err != nil {
		return fmt.Errorf("invalid subnetID in configuration. error: %w", err)
	}
	s.subnetID = subnetID

	return nil
}

func (s *DestinationBlockchain) GetSubnetID() ids.ID {
	return s.subnetID
}

func (s *DestinationBlockchain) GetBlockchainID() ids.ID {
	return s.blockchainID
}

func (s *DestinationBlockchain) initializeWarpQuorum() error {
	blockchainID, err := ids.FromString(s.BlockchainID)
	if err != nil {
		return fmt.Errorf("invalid blockchainID in configuration. error: %w", err)
	}
	subnetID, err := ids.FromString(s.SubnetID)
	if err != nil {
		return fmt.Errorf("invalid subnetID in configuration. error: %w", err)
	}

	client, err := ethclient.Dial(s.RPCEndpoint)
	if err != nil {
		return fmt.Errorf("failed to dial destination blockchain %s: %w", blockchainID, err)
	}
	defer client.Close()
	quorum, err := getWarpQuorum(subnetID, blockchainID, client)
	if err != nil {
		return fmt.Errorf("failed to fetch warp quorum for subnet %s: %w", subnetID, err)
	}

	s.warpQuorum = quorum
	return nil
}

//
// Top-level config getters
//

func (c *Config) GetWarpQuorum(blockchainID ids.ID) (WarpQuorum, error) {
	for _, s := range c.DestinationBlockchains {
		if blockchainID.String() == s.BlockchainID {
			return s.warpQuorum, nil
		}
	}
	return WarpQuorum{}, errFailedToGetWarpQuorum
}<|MERGE_RESOLUTION|>--- conflicted
+++ resolved
@@ -130,23 +130,12 @@
 
 // Top-level configuration
 type Config struct {
-<<<<<<< HEAD
-	LogLevel               string `mapstructure:"log-level" json:"log-level"`
-	PChainAPIURL           string `mapstructure:"p-chain-api-url" json:"p-chain-api-url"`
-	InfoAPIURL             string `mapstructure:"info-api-url" json:"info-api-url"`
-	StorageLocation        string `mapstructure:"storage-location" json:"storage-location"`
-	RedisURL               string `mapstructure:"redis-url" json:"redis-url"`
-	APIPort                uint16 `mapstructure:"api-port" json:"api-port"`
-	MetricsPort            uint16 `mapstructure:"metrics-port" json:"metrics-port"`
-	DBWriteIntervalSeconds uint64 `mapstructure:"db-write-interval-seconds" json:"db-write-interval-seconds"`
-=======
-	LogLevel        string `mapstructure:"log-level" json:"log-level"`
-	StorageLocation string `mapstructure:"storage-location" json:"storage-location"`
-	RedisURL        string `mapstructure:"redis-url" json:"redis-url"`
-	APIPort         uint16 `mapstructure:"api-port" json:"api-port"`
-	MetricsPort     uint16 `mapstructure:"metrics-port" json:"metrics-port"`
->>>>>>> 366a137e
-
+	LogLevel               string                   `mapstructure:"log-level" json:"log-level"`
+	StorageLocation        string                   `mapstructure:"storage-location" json:"storage-location"`
+	RedisURL               string                   `mapstructure:"redis-url" json:"redis-url"`
+	APIPort                uint16                   `mapstructure:"api-port" json:"api-port"`
+	MetricsPort            uint16                   `mapstructure:"metrics-port" json:"metrics-port"`
+	DBWriteIntervalSeconds uint64                   `mapstructure:"db-write-interval-seconds" json:"db-write-interval-seconds"`
 	PChainAPI              *APIConfig               `mapstructure:"p-chain-api" json:"p-chain-api"`
 	InfoAPI                *APIConfig               `mapstructure:"info-api" json:"info-api"`
 	SourceBlockchains      []*SourceBlockchain      `mapstructure:"source-blockchains" json:"source-blockchains"`
@@ -195,16 +184,13 @@
 	cfg.ProcessMissedBlocks = v.GetBool(ProcessMissedBlocksKey)
 	cfg.APIPort = v.GetUint16(APIPortKey)
 	cfg.MetricsPort = v.GetUint16(MetricsPortKey)
-<<<<<<< HEAD
 	cfg.DBWriteIntervalSeconds = v.GetUint64(DBWriteIntervalSecondsKey)
-=======
 	if err := v.UnmarshalKey(PChainAPIKey, &cfg.PChainAPI); err != nil {
 		return Config{}, false, fmt.Errorf("failed to unmarshal P-Chain API: %w", err)
 	}
 	if err := v.UnmarshalKey(InfoAPIKey, &cfg.InfoAPI); err != nil {
 		return Config{}, false, fmt.Errorf("failed to unmarshal Info API: %w", err)
 	}
->>>>>>> 366a137e
 	if err := v.UnmarshalKey(ManualWarpMessagesKey, &cfg.ManualWarpMessages); err != nil {
 		return Config{}, false, fmt.Errorf("failed to unmarshal manual warp messages: %w", err)
 	}
