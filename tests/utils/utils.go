--- conflicted
+++ resolved
@@ -255,13 +255,8 @@
 		)
 	}
 
-<<<<<<< HEAD
-	return config.Config{
-		LogLevel: logging.Debug.LowerString(),
-=======
 	return relayercfg.Config{
 		LogLevel: logging.Info.LowerString(),
->>>>>>> 46daa555
 		PChainAPI: &config.APIConfig{
 			BaseURL: sourceSubnetsInfo[0].NodeURIs[0],
 		},
@@ -485,11 +480,7 @@
 	// Check that the teleporter message is correct
 	// We don't validate the entire message, since the message receipts
 	// are populated by the Teleporter contract
-<<<<<<< HEAD
-	receivedTeleporterMessage := teleportermessenger.TeleporterMessage{}
-=======
 	var receivedTeleporterMessage teleportermessenger.TeleporterMessage
->>>>>>> 46daa555
 	err = receivedTeleporterMessage.Unpack(addressedPayload.Payload)
 	Expect(err).Should(BeNil())
 
