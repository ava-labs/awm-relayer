--- conflicted
+++ resolved
@@ -172,11 +172,6 @@
 	}
 
 	return config.Config{
-<<<<<<< HEAD
-		LogLevel:               logLevel.LowerString(),
-		PChainAPIURL:           sourceSubnetsInfo[0].NodeURIs[0],
-		InfoAPIURL:             sourceSubnetsInfo[0].NodeURIs[0],
-=======
 		LogLevel: logging.Info.LowerString(),
 		PChainAPI: &config.APIConfig{
 			BaseURL: sourceSubnetsInfo[0].NodeURIs[0],
@@ -184,7 +179,6 @@
 		InfoAPI: &config.APIConfig{
 			BaseURL: sourceSubnetsInfo[0].NodeURIs[0],
 		},
->>>>>>> 366a137e
 		StorageLocation:        StorageLocation,
 		DBWriteIntervalSeconds: 1,
 		ProcessMissedBlocks:    false,
