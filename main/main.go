// Copyright (C) 2023, Ava Labs, Inc. All rights reserved.
// See the file LICENSE for licensing terms.

package main

import (
	"context"
	"encoding/hex"
	"fmt"
	"log"
	"net/http"
	"os"
	"sync"
	"sync/atomic"

	"github.com/alexliesenfeld/health"
	"github.com/ava-labs/avalanchego/api/metrics"
	"github.com/ava-labs/avalanchego/ids"
	"github.com/ava-labs/avalanchego/message"
	"github.com/ava-labs/avalanchego/utils/constants"
	"github.com/ava-labs/avalanchego/utils/logging"
	"github.com/ava-labs/avalanchego/vms/platformvm"
	"github.com/ava-labs/awm-relayer/config"
	"github.com/ava-labs/awm-relayer/database"
	"github.com/ava-labs/awm-relayer/peers"
	"github.com/ava-labs/awm-relayer/relayer"
	"github.com/ava-labs/awm-relayer/vms"
	"github.com/prometheus/client_golang/prometheus"
	"github.com/prometheus/client_golang/prometheus/promhttp"
	"go.uber.org/zap"
)

const (
	defaultApiPort     = 8080
	defaultMetricsPort = 9090
)

func main() {
	fs := config.BuildFlagSet()
	v, err := config.BuildViper(fs, os.Args[1:])
	if err != nil {
		fmt.Printf("couldn't configure flags: %s\n", err)
		os.Exit(1)
	}

	cfg, optionOverwritten, err := config.BuildConfig(v)
	if err != nil {
		fmt.Printf("couldn't build config: %s\n", err)
		os.Exit(1)
	}

	logLevel, err := logging.ToLevel(cfg.LogLevel)
	if err != nil {
		fmt.Printf("error with log level: %v", err)
	}

	logger := logging.NewLogger(
		"awm-relayer",
		logging.NewWrappedCore(
			logLevel,
			os.Stdout,
			logging.JSON.ConsoleEncoder(),
		),
	)

	logger.Info("Initializing awm-relayer")
	overwrittenLog := ""
	if optionOverwritten {
		overwrittenLog = " Some options were overwritten"
	}
	logger.Info(fmt.Sprintf("Set config options.%s", overwrittenLog))

	// Global P-Chain client used to get subnet validator sets
	pChainClient := platformvm.NewClient(cfg.PChainAPIURL)

	// Initialize all destination clients
	logger.Info("Initializing destination clients")
	destinationClients, err := vms.CreateDestinationClients(logger, cfg)
	if err != nil {
		logger.Error(
			"Failed to create destination clients",
			zap.Error(err),
		)
		return
	}

	// Initialize the global app request network
	logger.Info("Initializing app request network")
	sourceSubnetIDs, sourceBlockchainIDs := cfg.GetSourceIDs()

	// Initialize metrics gathered through prometheus
	gatherer, registerer, err := initMetrics()
	if err != nil {
		logger.Fatal("failed to set up prometheus metrics",
			zap.Error(err))
		panic(err)
	}

	network, responseChans, err := peers.NewNetwork(logger, registerer, cfg.NetworkID, sourceSubnetIDs, sourceBlockchainIDs, cfg.PChainAPIURL)
	if err != nil {
		logger.Error(
			"Failed to create app request network",
			zap.Error(err),
		)
		return
	}

	// Create a health check server that polls a single atomic bool, settable by any relayer goroutine on failure
	healthy := atomic.Bool{}
	healthy.Store(true)

	checker := health.NewChecker(
		health.WithCheck(health.Check{
			Name: "relayers-all",
			Check: func(context.Context) error {
				if !healthy.Load() {
					return fmt.Errorf("relayer is unhealthy")
				}
				return nil
			},
		}),
	)

	http.Handle("/health", health.NewHandler(checker))

	// start the health check server
	go func() {
		log.Fatalln(http.ListenAndServe(fmt.Sprintf(":%d", defaultApiPort), nil))
	}()

	startMetricsServer(logger, gatherer, defaultMetricsPort)

	metrics := relayer.NewMessageRelayerMetrics(registerer)

	// Initialize message creator passed down to relayers for creating app requests.
	messageCreator, err := message.NewCreator(logger, registerer, "message_creator", constants.DefaultNetworkCompressionType, constants.DefaultNetworkMaximumInboundTimeout)
	if err != nil {
		logger.Error(
			"Failed to create message creator",
			zap.Error(err),
		)
		return
	}

	// Initialize the database
	db, err := database.NewJSONFileStorage(logger, cfg.StorageLocation, sourceBlockchainIDs)
	if err != nil {
		logger.Error(
			"Failed to create database",
			zap.Error(err),
		)
		return
	}

	// Create relayers for each of the subnets configured as a source
	var wg sync.WaitGroup
	for _, s := range cfg.SourceSubnets {
		blockchainID, err := ids.FromString(s.BlockchainID)
		if err != nil {
			logger.Error(
				"Invalid subnetID in configuration",
				zap.Error(err),
			)
			return
		}
		wg.Add(1)
		subnetInfo := s
		go func() {
			defer func() {
				wg.Done()
				healthy.Store(false)
			}()
<<<<<<< HEAD
			runRelayer(logger, metrics, db, subnetInfo, pChainClient, network, responseChans[blockchainID], destinationClients, messageCreator)
=======
			runRelayer(
				logger,
				metrics,
				db,
				subnetInfo,
				pChainClient,
				network,
				responseChans[chainID],
				destinationClients,
				messageCreator,
				cfg.ProcessMissedBlocks,
			)
>>>>>>> 509b6031
			logger.Info(
				"Relayer exiting.",
				zap.String("blockchainID", blockchainID.String()),
			)
		}()
	}
	wg.Wait()
}

// runRelayer creates a relayer instance for a subnet. It listens for warp messages on that subnet, and handles delivery to the destination
func runRelayer(logger logging.Logger,
	metrics *relayer.MessageRelayerMetrics,
	db database.RelayerDatabase,
	sourceSubnetInfo config.SourceSubnet,
	pChainClient platformvm.Client,
	network *peers.AppRequestNetwork,
	responseChan chan message.InboundMessage,
	destinationClients map[ids.ID]vms.DestinationClient,
	messageCreator message.Creator,
	processMissedBlocks bool,
) {
	logger.Info(
		"Creating relayer",
		zap.String("blockchainID", sourceSubnetInfo.BlockchainID),
	)

	relayer, subscriber, err := relayer.NewRelayer(
		logger,
		db,
		sourceSubnetInfo,
		pChainClient,
		network,
		responseChan,
		destinationClients,
		processMissedBlocks,
	)
	if err != nil {
		logger.Error(
			"Failed to create relayer instance",
			zap.Error(err),
		)
		return
	}
	logger.Info(
		"Created relayer. Listening for messages to relay.",
		zap.String("blockchainID", sourceSubnetInfo.BlockchainID),
	)

	// Wait for logs from the subscribed node
	for {
		select {
		case txLog := <-subscriber.Logs():
			logger.Info(
				"Handling Teleporter submit message log.",
				zap.String("txId", hex.EncodeToString(txLog.SourceTxID)),
				zap.String("originChainId", sourceSubnetInfo.BlockchainID),
				zap.String("sourceAddress", txLog.SourceAddress.String()),
			)

			// Relay the message to the destination chain. Continue on failure.
			err = relayer.RelayMessage(&txLog, metrics, messageCreator)
			if err != nil {
				logger.Error(
					"Error relaying message",
					zap.String("originChainID", sourceSubnetInfo.BlockchainID),
					zap.Error(err),
				)
				continue
			}
		case err := <-subscriber.Err():
			logger.Error(
				"Received error from subscribed node",
				zap.String("originChainID", sourceSubnetInfo.BlockchainID),
				zap.Error(err),
			)
			err = subscriber.Subscribe()
			if err != nil {
				logger.Error(
					"Failed to resubscribe to node. Relayer goroutine exiting.",
					zap.String("originChainID", sourceSubnetInfo.BlockchainID),
					zap.Error(err),
				)
				return
			}
		}
	}
}

func startMetricsServer(logger logging.Logger, gatherer prometheus.Gatherer, port uint32) {
	http.Handle("/metrics", promhttp.HandlerFor(gatherer, promhttp.HandlerOpts{}))

	go func() {
		logger.Info("starting metrics server...",
			zap.Uint32("port", port))
		err := http.ListenAndServe(fmt.Sprintf(":%d", port), nil)
		if err != nil {
			logger.Fatal("metrics server exited",
				zap.Error(err),
				zap.Uint32("port", port))
			panic(err)
		}
	}()
}

func initMetrics() (prometheus.Gatherer, prometheus.Registerer, error) {
	gatherer := metrics.NewMultiGatherer()
	registry := prometheus.NewRegistry()
	if err := gatherer.Register("app", registry); err != nil {
		return nil, nil, err
	}
	return gatherer, registry, nil
}<|MERGE_RESOLUTION|>--- conflicted
+++ resolved
@@ -170,9 +170,6 @@
 				wg.Done()
 				healthy.Store(false)
 			}()
-<<<<<<< HEAD
-			runRelayer(logger, metrics, db, subnetInfo, pChainClient, network, responseChans[blockchainID], destinationClients, messageCreator)
-=======
 			runRelayer(
 				logger,
 				metrics,
@@ -180,12 +177,11 @@
 				subnetInfo,
 				pChainClient,
 				network,
-				responseChans[chainID],
+				responseChans[blockchainID],
 				destinationClients,
 				messageCreator,
 				cfg.ProcessMissedBlocks,
 			)
->>>>>>> 509b6031
 			logger.Info(
 				"Relayer exiting.",
 				zap.String("blockchainID", blockchainID.String()),
